use std::{convert::Infallible, io::Write};

use clap::Parser;
use cli_args::Args;
use color_eyre::eyre::Result;
use llama_rs::{convert::convert_pth_to_ggml, InferenceError};
use rustyline::error::ReadlineError;

mod cli_args;
mod snapshot;

fn main() -> Result<()> {
    env_logger::builder()
        .filter_level(log::LevelFilter::Info)
        .parse_default_env()
        .init();
    color_eyre::install()?;

    let cli_args = Args::parse();
    match cli_args {
        Args::Infer(args) => infer(&args)?,
        Args::DumpTokens(args) => dump_tokens(&args)?,
        Args::Repl(args) => interactive(&args, false)?,
        Args::ChatExperimental(args) => interactive(&args, true)?,
<<<<<<< HEAD
        Args::Convert(args) => convert_pth_to_ggml(&args.directory, args.element_type.into()),
        Args::Quantize(args) => quantize(&args),
=======
        Args::Convert(args) => convert_pth_to_ggml(&args.directory, args.file_type.into()),
>>>>>>> 3b10520b
    }

    Ok(())
}

fn infer(args: &cli_args::Infer) -> Result<()> {
    let prompt = load_prompt_file_with_prompt(&args.prompt_file, args.prompt.as_deref());
    let inference_session_params = args.generate.inference_session_parameters();
    let model = args.model_load.load()?;
    let (mut session, session_loaded) = snapshot::read_or_create_session(
        &model,
        args.persist_session.as_deref(),
        args.generate.load_session.as_deref(),
        inference_session_params,
    );
    let inference_params = args.generate.inference_parameters(session_loaded);

    let mut rng = args.generate.rng();
    let res = session.inference_with_prompt::<Infallible>(
        &model,
        &inference_params,
        &prompt,
        args.generate.num_predict,
        &mut rng,
        |t| {
            print!("{t}");
            std::io::stdout().flush().unwrap();

            Ok(())
        },
    );
    println!();

    match res {
        Ok(_) => (),
        Err(llama_rs::InferenceError::ContextFull) => {
            log::warn!("Context window full, stopping inference.")
        }
        Err(llama_rs::InferenceError::TokenizationFailed) => {
            log::error!("Failed to tokenize initial prompt.");
        }
        Err(llama_rs::InferenceError::UserCallback(_))
        | Err(llama_rs::InferenceError::EndOfText) => unreachable!("cannot fail"),
    }

    if let Some(session_path) = args.save_session.as_ref().or(args.persist_session.as_ref()) {
        // Write the memory to the cache file
        snapshot::write_session(session, session_path);
    }

    Ok(())
}

fn dump_tokens(args: &cli_args::DumpTokens) -> Result<()> {
    let prompt = load_prompt_file_with_prompt(&args.prompt_file, args.prompt.as_deref());
    let model = args.model_load.load()?;
    let toks = match model.vocabulary().tokenize(&prompt, false) {
        Ok(toks) => toks,
        Err(e) => {
            log::error!("Could not tokenize prompt: {e}");
            std::process::exit(1);
        }
    };
    log::info!("=== Dumping prompt tokens:");
    log::info!(
        "{}",
        toks.iter()
            .map(|(_, tid)| tid.to_string())
            .collect::<Vec<_>>()
            .join(", ")
    );
    log::info!(
        "{}",
        toks.iter()
            .map(|(s, tid)| format!("{s:?}:{tid}"))
            .collect::<Vec<_>>()
            .join(", ")
    );

    Ok(())
}

fn interactive(
    args: &cli_args::Repl,
    // If set to false, the session will be cloned after each inference
    // to ensure that previous state is not carried over.
    chat_mode: bool,
) -> Result<()> {
    let prompt_file = args.prompt_file.contents();
    let inference_session_params = args.generate.inference_session_parameters();
    let model = args.model_load.load()?;
    let (mut session, session_loaded) = snapshot::read_or_create_session(
        &model,
        None,
        args.generate.load_session.as_deref(),
        inference_session_params,
    );
    let inference_params = args.generate.inference_parameters(session_loaded);

    let mut rng = args.generate.rng();
    let mut rl = rustyline::DefaultEditor::new()?;
    loop {
        let readline = rl.readline(">> ");
        match readline {
            Ok(line) => {
                let session_backup = if chat_mode {
                    None
                } else {
                    Some(session.clone())
                };

                let prompt = prompt_file
                    .as_deref()
                    .map(|pf| process_prompt(pf, &line))
                    .unwrap_or(line);

                let mut sp = spinners::Spinner::new(spinners::Spinners::Dots2, "".to_string());
                if let Err(InferenceError::ContextFull) = session.feed_prompt::<Infallible>(
                    &model,
                    &inference_params,
                    &prompt,
                    |_| Ok(()),
                ) {
                    log::error!("Prompt exceeds context window length.")
                };
                sp.stop();

                let res = session.inference_with_prompt::<Infallible>(
                    &model,
                    &inference_params,
                    "",
                    args.generate.num_predict,
                    &mut rng,
                    |tk| {
                        print!("{tk}");
                        std::io::stdout().flush().unwrap();
                        Ok(())
                    },
                );
                println!();

                if let Err(InferenceError::ContextFull) = res {
                    log::error!("Reply exceeds context window length");
                }

                if let Some(session_backup) = session_backup {
                    session = session_backup;
                }
            }
            Err(ReadlineError::Eof) | Err(ReadlineError::Interrupted) => {
                break;
            }
            Err(err) => {
                log::error!("{err}");
            }
        }
    }

    Ok(())
}

fn quantize(args: &cli_args::Quantize) {
    llama_rs::quantize::quantize(
        &args.source,
        &args.destination,
        llama_rs::ElementType::Q4_0,
        |p| {
            println!("{p:?}");
        },
    )
    .unwrap();
}

fn load_prompt_file_with_prompt(
    prompt_file: &cli_args::PromptFile,
    prompt: Option<&str>,
) -> String {
    if let Some(prompt_file) = prompt_file.contents() {
        if let Some(prompt) = prompt {
            process_prompt(&prompt_file, prompt)
        } else {
            prompt_file
        }
    } else if let Some(prompt) = prompt {
        prompt.to_owned()
    } else {
        log::error!("No prompt or prompt file was provided. See --help");
        std::process::exit(1);
    }
}

fn process_prompt(raw_prompt: &str, prompt: &str) -> String {
    raw_prompt.replace("{{PROMPT}}", prompt)
}<|MERGE_RESOLUTION|>--- conflicted
+++ resolved
@@ -22,12 +22,8 @@
         Args::DumpTokens(args) => dump_tokens(&args)?,
         Args::Repl(args) => interactive(&args, false)?,
         Args::ChatExperimental(args) => interactive(&args, true)?,
-<<<<<<< HEAD
-        Args::Convert(args) => convert_pth_to_ggml(&args.directory, args.element_type.into()),
+        Args::Convert(args) => convert_pth_to_ggml(&args.directory, args.file_type.into()),
         Args::Quantize(args) => quantize(&args),
-=======
-        Args::Convert(args) => convert_pth_to_ggml(&args.directory, args.file_type.into()),
->>>>>>> 3b10520b
     }
 
     Ok(())
